--- conflicted
+++ resolved
@@ -39,12 +39,7 @@
 import getopt
 from urllib import urlencode
 from urllib2 import urlopen, HTTPError
-<<<<<<< HEAD
-=======
-import sys, os, termios, tty, json
-import getopt
 from hashlib import sha256
->>>>>>> 282cfe7f
 
 #twisted specific imports
 from twisted.python import usage
@@ -381,8 +376,7 @@
         self.terminal.write("Username: ")
 
     def parseInputLine(self, line):
-        """
-            A function to route various commands entered via Console.
+        """ A function to route various commands entered via Console.
             
             @param line:    The text entered on the Console
             @type  line:    string
@@ -396,8 +390,7 @@
         self.showPrompt()
 
     def callToRosProxy(self, command, parameter):
-        """ 
-            Function to handle call to ROSAPI Proxy Server.
+        """ Function to handle call to ROSAPI Proxy Server.
             
             @param command:      The command to execute in ROS environment.
             @type  command:      string
@@ -409,6 +402,7 @@
             self._connected_rosapi_nodes[parameter] = (url,key)
             argList = [('userID', self._username), ('action', command),
                        ('key', key)]
+            
             try:
                 f = urlopen('{0}?{1}'.format(url, urlencode(argList)))
                 response = json.loads(f.read())
@@ -432,8 +426,7 @@
                                 "{0}".format(err)))
     
     def callToUser(self, command, *args):
-        """
-            A wrapper function for call to remote user.
+        """ A wrapper function for call to remote user.
             
             @param command:    The command to be executed
             @type  command:    string
@@ -441,8 +434,8 @@
         self._user.callRemote(command, *args)
     
     def callToUserAndDisplay(self, command, *args):
-        """
-            A wrapper function around call to user and displaying the result
+        """ A wrapper function around call to user and displaying the result
+            
             @param command:    The command to be executed
             @type  command:    string
         """
@@ -451,50 +444,25 @@
 
     #Various commands follow
     def cmd_EXIT(self, line):
-        """
-            Handler for exit command.
+        """ Handler for exit command.
+            
             @param line:    line input from terminal.
             @type  line:    string
         """
         reactor.stop()
 
     def cmd_USER(self, line):
-        """
-            Handler for user command.
+        """ Handler for user command.
+            
             @param line:    line input from terminal.
             @type  line:    string
         """
         config = UserOptions(self.terminal)
+        
         try:
             config.parseOptions(line)
-<<<<<<< HEAD
             cmd = config.subCommand
             opts = config.subOptions if hasattr(config, 'subOptions') else {}
-=======
-            if config.subCommand == 'add':
-                if (config.subOptions['username'] and 
-                    config.subOptions['password']):
-                    self.callToUser('add_user', config.subOptions['username'],
-                                           config.subOptions['password'])
-
-            elif config.subCommand == 'remove':
-                if config.subOptions['username']:
-                    self.callToUser('remove_user', 
-                                    config.subOptions['username'])
-            
-            elif config.subCommand == 'update':
-                if (config.subOptions['username'] and 
-                    config.subOptions['new_password'] and
-                    config.subOptions['old_password']):
-                    self.callToUser('update_user', 
-                                    config.subOptions['username'],
-                                    config.subOptions['new_password'],
-                                    config.subOptions['old_password'])
-                                       
-            elif config['list']:
-                self.callToUserAndDisplay('list_users')
-
->>>>>>> 282cfe7f
         except usage.UsageError as errortext:
             self.terminal.write("BUG in usage: {0}".format(errortext))
         else:
@@ -506,19 +474,21 @@
                 if opts['username']:
                     self.callToUser('remove_user', opts['username'])
             elif cmd == 'update':
-                if (opts['username'] and opts['password']):
+                if (opts['username'] and opts['new_password']
+                    and opts['old_password']):
                     self.callToUser('update_user', opts['username'],
-                                    opts['password'])
+                                    opts['new_password'], opts['old_password'])
             elif config['list']:
                 self.callToUserAndDisplay('list_users')
 
     def cmd_CONTAINER(self, line):
-        """
-            Handler for container command.
+        """ Handler for container command.
+            
             @param line:    line input from terminal.
             @type  line:    string
         """
         config = ContainerOptions(self.terminal)
+        
         try:
             config.parseOptions(line)
         except usage.UsageError as errortext:
@@ -539,12 +509,13 @@
                                           config['username'])
     
     def cmd_NODE(self, line):
-        """
-            Handler for node command.
+        """ Handler for node command.
+            
             @param line:    line input from terminal.
             @type  line:    string
         """
         config = NodeOptions(self.terminal)
+        
         try:
             config.parseOptions(line)
             cmd = config.subCommand
@@ -566,12 +537,13 @@
                     self.callToUser('stop_node', opts['ctag'], opts['ntag'])
 
     def cmd_PARAMETER(self, line):
-        """
-            Handler for parameter command.
+        """ Handler for parameter command.
+            
             @param line:    line input from terminal.
             @type  line:    string
         """
         config = ParameterOptions(self.terminal)
+        
         try:
             config.parseOptions(line)
             cmd = config.subCommand
@@ -589,12 +561,13 @@
                                     opts['name'])
     
     def cmd_INTERFACE(self, line):
-        """
-            Handler for interface command.
+        """ Handler for interface command.
+            
             @param line:    line input from terminal.
             @type  line:    string
         """
         config = InterfaceOptions(self.terminal)
+        
         try:
             config.parseOptions(line)
             cmd = config.subCommand
@@ -618,12 +591,13 @@
                                     opts['itag'])
     
     def cmd_CONNECTION(self, line):
-        """
-            Handler for connection command.
+        """ Handler for connection command.
+            
             @param line:    line input from terminal.
             @type  line:    string
         """
         config = ConnectionOptions(self.terminal)
+        
         try:
             config.parseOptions(line)
             cmd = config.subCommand
@@ -641,8 +615,8 @@
                                     opts['tag2'])
                     
     def cmd_ROBOT(self, line):
-        """
-            Handler for robot command.
+        """ Handler for robot command.
+            
             @param line:    line input from terminal.
             @type  line:    string
         """
@@ -659,8 +633,8 @@
                                           config['username'])
 
     def cmd_MACHINE(self, line):
-        """
-            Handler for machine command.
+        """ Handler for machine command.
+            
             @param line:    line input from terminal.
             @type  line:    string
         """
@@ -679,8 +653,8 @@
                                           config['containers'])
 
     def cmd_HELP(self, line):
-        """
-            Handler for help command.
+        """ Handler for help command.
+            
             @param line:    line input from terminal.
             @type  line:    string
         """
@@ -689,13 +663,13 @@
                    InterfaceOptions(self.terminal), 
                    ConnectionOptions(self.terminal),
                    RobotOptions(self.terminal), MachineOptions(self.terminal)]
+        
         for config in configs:
             self.terminal.nextLine()
             config.opt_help()
 
     def lineReceived(self, line):
-        """
-            Manage state/mode after connection. Code uses states to take 
+        """ Manage state/mode after connection. Code uses states to take 
             credential input and then starts terminal input.
             
             @param line:    line typed on terminal
@@ -714,22 +688,21 @@
             self._mode = 'Password'
             self._username = line
             self.terminal.write('Password: ')
-
         elif self._mode == 'Password':
             self._mode = 'Terminal'
             self._password = line
-            usernameLogin = self._factory.login(UsernamePassword(self._username,
-                                                sha256(self._password).digest()))
+            cred = UsernamePassword(self._username,
+                                    sha256(self._password).digest())
+            usernameLogin = self._factory.login(cred)
             usernameLogin.addCallback(_cbConnected)
             usernameLogin.addErrback(_cbError, "Username/password login failed")
-
         else:
             self.parseInputLine(line)
 
 
 def runWithProtocol(klass, masterIP, port):
-    """
-        Function overridden from twisted.conch.stdio to allow Ctrl+C interrupt
+    """ Function overridden from twisted.conch.stdio to allow Ctrl+C interrupt
+        
         @param klass:     A callable which will be invoked with
                           *a, **kw and should return an ITerminalProtocol
                           implementor. This will be invoked when a connection
@@ -741,6 +714,7 @@
     fd = sys.stdin.fileno()
     oldSettings = termios.tcgetattr(fd)
     tty.setcbreak(fd)
+    
     try:
         p = ServerProtocol(klass, masterIP, port)
         stdio.StandardIO(p)
@@ -768,13 +742,8 @@
 def main():
     startLogging(sys.stdout)
     args = _get_argparse().parse_args()
-<<<<<<< HEAD
-    runWithProtocol(ConsoleClient, args.ipMaster, args.port)
-
-
-=======
+    
     runWithProtocol(ConsoleClient, args.MasterIP, args.port)
-  
->>>>>>> 282cfe7f
+
 if __name__ == '__main__':
     main()