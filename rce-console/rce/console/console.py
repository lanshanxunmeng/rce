#!/usr/bin/env python
# -*- coding: utf-8 -*-
#     
#     rce-console/rce/console/console.py
#     
#     This file is part of the RoboEarth Cloud Engine framework.
#     
#     This file was originally created for RoboEearth
#     http://www.roboearth.org/
#     
#     The research leading to these results has received funding from
#     the European Union Seventh Framework Programme FP7/2007-2013 under
#     grant agreement no248942 RoboEarth.
#     
#     Copyright 2013 RoboEarth
#     
#     Licensed under the Apache License, Version 2.0 (the "License");
#     you may not use this file except in compliance with the License.
#     You may obtain a copy of the License at
#     
#     http://www.apache.org/licenses/LICENSE-2.0
#     
#     Unless required by applicable law or agreed to in writing, software
#     distributed under the License is distributed on an "AS IS" BASIS,
#     WITHOUT WARRANTIES OR CONDITIONS OF ANY KIND, either express or implied.
#     See the License for the specific language governing permissions and
#     limitations under the License.
#     
#     \author/s: Mayank Singh
#     
#     

# Python specific imports
import sys
import os
import termios
import tty
import json
import getopt
from urllib import urlencode
from urllib2 import urlopen, HTTPError
from hashlib import sha256

# twisted specific imports
from twisted.python import usage
from twisted.python.log import err, startLogging
from twisted.cred.credentials import UsernamePassword
from twisted.internet import reactor
from twisted.internet import stdio
from twisted.spread.pb import PBClientFactory
from twisted.conch.recvline import HistoricRecvLine
from twisted.conch.insults.insults import ServerProtocol


class CustomOptions(usage.Options):
    """ Custom Class to override functionality of usage.Options
    """
    def __init__(self, terminal):
        """ Initialize the CustomOptions Class
        
            @param terminal:    Reference to the running terminal
            @type  terminal:    ConsoleClient.terminal
        """
        super(CustomOptions, self).__init__()
        self.terminal = terminal

    def parseOptions(self, options=None):
        """
        The guts of the command-line parser.
        """
        if options is None:
            options = sys.argv[1:]

        try:
            opts, args = getopt.getopt(options, self.shortOpt, self.longOpt)
        except getopt.error as e:
            raise usage.UsageError(str(e))

        for opt, arg in opts:
            if opt[1] == '-':
                opt = opt[2:]
            else:
                opt = opt[1:]

            optMangled = opt
            if optMangled not in self.synonyms:
                optMangled = opt.replace("-", "_")
                if optMangled not in self.synonyms:
                    raise usage.UsageError("No such option '{0}'".format(opt))

            optMangled = self.synonyms[optMangled]
            if isinstance(self._dispatch[optMangled], usage.CoerceParameter):
                self._dispatch[optMangled].dispatch(optMangled, arg)
            else:
                self._dispatch[optMangled](optMangled, arg)

        if (getattr(self, 'subCommands', None)
            and (args or self.defaultSubCommand is not None)):
            if not args:
                args = [self.defaultSubCommand]
            sub, rest = args[0], args[1:]
            for (cmd, short, parser, _) in self.subCommands:
                if sub == cmd or sub == short:
                    self.subCommand = cmd
                    self.subOptions = parser(self.terminal)
                    self.subOptions.parent = self
                    self.subOptions.parseOptions(rest)
                    break
            else:
                raise usage.UsageError("Unknown command: {0}".format(sub))
        else:
            try:
                self.parseArgs(*args)
            except TypeError:
                raise usage.UsageError("Wrong number of arguments.")

        self.postOptions()

    def getSynopsis(self):
        """
        Returns a string containing a description of these options and how to
        pass them to the executed file.
        """

        if self.parent is None:
            command = self.__class__.__name__
            offset = command.find('Options')
            default = "Usage: {0}{1}".format(command[:offset],
                                       (self.longOpt and " [options]") or '')
        else:
            default = (self.longOpt and " [options]") or ''

        synopsis = getattr(self, "synopsis", default).rstrip()

        if self.parent is not None:
            synopsis = ' '.join((self.parent.getSynopsis(),
                                 self.parent.subCommand, synopsis))

        return synopsis

    def opt_help(self):
        """
        Function overridden to prevent program exiting after showing help.
        """
        self.terminal.write(self.__str__())

    def opt_version(self):
        self.terminal.write('vestigial option')


#Various Option Classes follow
class UserAddOptions(CustomOptions):
    """
        Parameters for user add.
    """
    optParameters = (
        ("username", "u", None, "Username"),
        ("password", "p", None, "Password"),
    )


class UserRemoveOptions(CustomOptions):
    """
        Parameters for user remove.
    """
    optParameters = (
        ("username", "u", None, "Username"),
    )


class UserUpdateOptions(CustomOptions):
    """
        Parameters for user update.
    """
    optParameters = (
        ("username", "u", None, "Username"),
        ("new_password", "p", None, "New Password"),
        ("old_password", "o", None, "Old Password"),
    )


class UserOptions(CustomOptions):
    """
        Options for user command.
    """
    subCommands = (
        ('add', None, UserAddOptions, "Add User"),
        ('remove', None, UserRemoveOptions, "Remove User"),
        ('update', None, UserUpdateOptions, "Update User"),
    )
    optFlags = (
        ("list", "l", "List all Users"),
    )


class ContainerOptions(CustomOptions):
    """
        Options for container command.
    """
    optParameters = (
        ("start", "s", None, "Start a Container"),
        ("stop", "t", None, "Stop a Container"),
        ("services", "v", None, "List services running on the container"),
        ("topics", "o", None, "List topics running on the container"),
        ("username", "u", None, "List containers by username"),
    )
    optFlags = (
        ("list", "l", "List all containers of the user logged in"),
    )


class NodeStartOptions(CustomOptions):
    """
        Parameters for node start.
    """
    optParameters = (
        ("ctag", "c", None, "Container tag"),
        ("ntag", "n", None, "Node tag"),
        ("pkg", "p", None, "Package"),
        ("exe", "e", None, "Executable"),
        ("args", "a", None, "Arguments"),
    )


class NodeStopOptions(CustomOptions):
    """
        Parameters for node stop.
    """
    optParameters = (
        ("ctag", "c", None, "Container tag"),
        ("ntag", "n", None, "Node tag"),
    )


class NodeOptions(CustomOptions):
    """
        Options for node command.
    """
    subCommands = (
        ('start', None, NodeStartOptions, "Start Node"),
        ('stop', None, NodeStopOptions, "Stop Node"),
    )


class ParameterAddOptions(CustomOptions):
    """
        Parameters for adding ROS parameters.
    """
    optParameters = (
        ("ctag", "c", None, "Container tag"),
        ("name", "n", None, "Name of parameter"),
        ("value", "v", None, "Value of parameter"),
    )


class ParameterRemoveOptions(CustomOptions):
    """
        Parameters for removing ROS parameters.
    """
    optParameters = (
        ("ctag", "c", None, "Container tag"),
        ("name", "n", None, "Name of parameter"),
    )


class ParameterOptions(CustomOptions):
    """
        Options for parameter command.
    """
    subCommands = (
        ('add', None, ParameterAddOptions, 'Add parameter'),
        ('remove', None, ParameterRemoveOptions, 'Remove parameter'),
    )


class InterfaceAddOptions(CustomOptions):
    """
        Parameters for adding interfaces.
    """
    optParameters = (
        ("etag", "e", None, "Endpoint tag"),
        ("itag", "i", None, "Interface tag"),
        ("itype", "t", None, "Interface type"),
        ("icls", "c", None, "Interface Class"),
        ("addr", "a", None, "Address"),
    )


class InterfaceRemoveOptions(CustomOptions):
    """
        Parameters for removing interfaces.
    """
    optParameters = (
        ("etag", "e", None, "Endpoint tag"),
        ("itag", "i", None, "Interface tag"),
    )


class InterfaceOptions(CustomOptions):
    """
        Options for interface command.
    """
    subCommands = (
        ('add', None, InterfaceAddOptions, 'Add interface'),
        ('remove', None, InterfaceRemoveOptions, 'Remove interface'),
    )


class ConnectionSubOptions(CustomOptions):
    """
        Sub options for connection subcommands.
    """
    optParameters = (
        ("tag1", "1", None, "First Interface"),
        ("tag2", "2", None, "Second Interface"),
    )


class ConnectionOptions(CustomOptions):
    """
        Options for connection command.
    """
    subCommands = (
        ('add', None, ConnectionSubOptions, 'Connect Interfaces'),
        ('remove', None, ConnectionSubOptions, 'Disconnect Interfaces'),
    )


class RobotOptions(CustomOptions):
    """
        Options for robot command.
    """
    optParameters = (
        ("username", "u", None, "List Robots by Username"),
    )
    optFlags = (
        ("list", "l", "List all Robots"),
    )


class MachineOptions(CustomOptions):
    """
        Options for machine command.
    """
    optParameters = (
        ("stats", "s", None, "Statistics of Machine by IP"),
        ("containers", "c", None, "List Containers by Machine's IP"),
    )
    optFlags = (
        ("list", "l", "List all Machines"),
    )


class ConsoleClient(HistoricRecvLine):
    """ The class creates the terminal and manages connections with Master
        and ROSAPI servers on specific containers
    """
    def __init__(self, masterIP, consolePort):
        """ Initialize the ConsoleClient.

            @param masterIP:        The IP of the master server
            @type  masterIP:        string
            
            @param consolePort:     Port of the master server
            @type  consolePort:     int
        """
        self._user = None
        self._masterIP = masterIP
        self._console_port = consolePort
        self._mode = "Username"
        self._username = None
        self._password = None
        self._factory = None
        self._connected_rosapi_nodes = {}
        self._privilege = None

    def showPrompt(self):
        """ Show the prompt >>>
        """
        self.terminal.nextLine()
        self.terminal.write(self.ps[self.pn])

    def connectionMade(self):
        """ Create a PBClientFactory and connect to master when ConsoleClient
            connected to StandardIO. Prompt user for Username
        """
        HistoricRecvLine.connectionMade(self)
        self._factory = PBClientFactory()

        reactor.connectTCP(self._masterIP, self._console_port, self._factory) #@UndefinedVariable
        self.terminal.write("Username: ")

    def lineReceived(self, line):
        """ Manage state/mode after connection. Code uses states to take
            credential input and then starts terminal input.
            
            @param line:    line typed on terminal
            @type  line:    string
        """
        def _cbError(why, msg):
            err(why, msg)
            reactor.stop() #@UndefinedVariable

        def _cbConnectionSuccess(view):
            self._user = view
            
            if isinstance(self._user,dict):
                self._privilege = 'console'
            else:
                self._privilege = 'admin'
            
            self.terminal.write('Connection to Master Established.')
            self.showPrompt()
        
        if self._mode == 'Username':
            self._mode = 'Password'
            self._username = line
            self.terminal.write('Password: ')
        elif self._mode == 'Password':
            self._mode = 'Terminal'
            self._password = line
            cred = UsernamePassword(self._username,
                                    sha256(self._password).digest())
            d = self._factory.login(cred)
            d.addCallback(lambda p: p.callRemote("getUserView", True))
            d.addCallback(_cbConnectionSuccess)
            d.addErrback(_cbError, "Username/password login failed")
        else:
            self.parseInputLine(line)

    def parseInputLine(self, line):
        """ A function to route various commands entered via Console.
            
            @param line:    The text entered on the Console
            @type  line:    string
        """
        if line is not None and line is not '':
            func = getattr(self, 'cmd_' + line.split()[0].upper(), None)
            if func is not None:
                func(line.split()[1:])
            else:
                self.terminal.write('No such command')
        self.showPrompt()
    
    @staticmethod
    def errorHandle(func):
        def call(self, *args, **kwargs):
            try:
                func(self, *args, **kwargs)
            except AttributeError:
                self.terminal.write("Cannot use that command.")
        return call
    
    @errorHandle
    def callToRosProxy(self, command, parameter):
        """ Function to handle call to ROSAPI Proxy Server.
            
            @param command:      The command to execute in ROS environment.
            @type  command:      string
            
            @param parameter:    A parameter for the command.
            @type  parameter:    string
        """
        def perform_action((url,key)):
            self._connected_rosapi_nodes[parameter] = (url,key)
            argList = [('userID', self._username), ('action', command),
                       ('key', key)]
            
            try:
                f = urlopen('{0}?{1}'.format(url, urlencode(argList)))
                response = json.loads(f.read())
                self.terminal.write(str(response['key']))
            except HTTPError as e:
                msg = e.read()
                if msg:
                    msg = ' - {0}'.format(msg)

                self.terminal.write('HTTP Error {0}: '
                                    '{1}{2}'.format(e.getcode(), e.msg, msg))

        try:
            url, key = self._connected_rosapi_nodes[parameter]
            perform_action((url, key))
        except KeyError:
            d = self._user['console'].callRemote('get_rosapi_connect_info',
                                                 parameter)
            d.addCallback(perform_action)
            d.addErrback(lambda err: self.terminal.write("Problem "
                                "in connection with master: "
                                "{0}".format(err)))
 
    @errorHandle
    def callToUser(self, command, domain, *args):
        """ A wrapper function for call to remote user.
            
            @param command:    The command to be executed
            @type  command:    string
        """
        if domain == 'admin':
            self._user.callRemote(command, *args)
        else:
            self._user[domain].callRemote(command, *args)

    @errorHandle
    def callToUserAndDisplay(self, command, domain, *args):
        """ A wrapper function around call to user and displaying the result
            
            @param command:    The command to be executed
            @type  command:    string
        """
        if domain == 'admin':
            d = self._user.callRemote(command, *args)
            d.addCallback(lambda result: self.terminal.write(str(result)))
        else:
            d = self._user[domain].callRemote(command, *args)
            d.addCallback(lambda result: self.terminal.write(str(result)))
            
    #Various commands follow
    def cmd_EXIT(self, line):
        """ Handler for exit command.
            
            @param line:    line input from terminal.
            @type  line:    string
        """
        reactor.stop() #@UndefinedVariable

    def cmd_USER(self, line):
        """ Handler for user command.
            
            @param line:    line input from terminal.
            @type  line:    string
        """
        config = UserOptions(self.terminal)
        
        try:
            config.parseOptions(line)
            cmd = config.subCommand
            opts = config.subOptions if hasattr(config, 'subOptions') else {}
        except usage.UsageError as errortext:
            self.terminal.write("BUG in usage: {0}".format(errortext))
        else:
            if cmd == 'add':
                if opts['username'] and opts['password']:
                    self.callToUser('add_user', 'admin', opts['username'],
                                    opts['password'])
            elif cmd == 'remove':
                if opts['username']:
                    self.callToUser('remove_user', 'admin', opts['username'])
            elif cmd == 'update':
                if self._privilege == 'console':
                    if (opts['username'] and opts['new_password']
                        and opts['old_password']):
                        self.callToUser('update_user', 'console',
                                        opts['username'], opts['new_password'],
                                        opts['old_password'])
                    else:
                        self.terminal.write("BUG in usage")
                elif self._privilege == 'admin':
                    if opts['username'] and opts['new_password']:
                        self.callToUser('update_user', 'admin',
                                        opts['username'], opts['new_password'])
                    else:
                        self.terminal.write("BUG in usage")
            elif config['list']:
                self.callToUserAndDisplay('list_users', 'admin')

    def cmd_CONTAINER(self, line):
        """ Handler for container command.
            
            @param line:    line input from terminal.
            @type  line:    string
        """
        config = ContainerOptions(self.terminal)
        
        try:
            config.parseOptions(line)
        except usage.UsageError as errortext:
            self.terminal.write("BUG in usage: {0}".format(errortext))
        else:
            if config['start']:
                self.callToUser('createContainer', 'robot', config['start'])
            elif config['stop']:
                self.callToUser('destroyContainer', 'robot', config['stop'])
            elif config['services']:
                self.callToRosProxy('services', config['services'])
            elif config['topics']:
                self.callToRosProxy('topics', config['topics'])
            elif config['list']:
                self.callToUserAndDisplay('list_containers', 'console')
            elif config['username']:
                self.callToUserAndDisplay('list_containers_by_user', 'admin',
                                          config['username'])
    
    def cmd_NODE(self, line):
        """ Handler for node command.
            
            @param line:    line input from terminal.
            @type  line:    string
        """
        config = NodeOptions(self.terminal)
        
        try:
            config.parseOptions(line)
            cmd = config.subCommand
            opts = config.subOptions if hasattr(config, 'subOptions') else {}
        except usage.UsageError as errortext:
            self.terminal.write("BUG in usage: {0}".format(errortext))
        else:
            if cmd == 'start':
                if (opts['args'] and opts['ctag'] and opts['ntag']
                    and opts['pkg'] and opts['exe']):
                    self.callToUser('addNode', 'robot', opts['ctag'],
                                    opts['ntag'], opts['pkg'], opts['exe'],
                                    opts['args'])
                elif (opts['ctag'] and opts['ntag']  and opts['pkg']
                      and opts['exe']):
                    self.callToUser('addNode', 'robot', opts['ctag'],
                                    opts['ntag'], opts['pkg'], opts['exe'])
            elif cmd == 'stop':
                if opts['ctag'] and opts['ntag']:
                    self.callToUser('removeNode', 'robot', opts['ctag'],
                                    opts['ntag'])

    def cmd_PARAMETER(self, line):
        """ Handler for parameter command.
            
            @param line:    line input from terminal.
            @type  line:    string
        """
        config = ParameterOptions(self.terminal)
        
        try:
            config.parseOptions(line)
            cmd = config.subCommand
            opts = config.subOptions if hasattr(config, 'subOptions') else {}
        except usage.UsageError as errortext:
            self.terminal.write("BUG in usage: {0}".format(errortext))
        else:
            if cmd == 'add':
                if opts['ctag'] and opts['name'] and opts['value']:
                    self.callToUser('addParameter', 'robot', opts['ctag'],
                                    opts['name'], opts['value'])
            elif cmd == 'remove':
                if opts['ctag'] and opts['name']:
                    self.callToUser('removeParameter', 'robot', opts['ctag'],
                                    opts['name'])
    
    def cmd_INTERFACE(self, line):
        """ Handler for interface command.
            
            @param line:    line input from terminal.
            @type  line:    string
        """
        config = InterfaceOptions(self.terminal)
        
        try:
            config.parseOptions(line)
            cmd = config.subCommand
            opts = config.subOptions if hasattr(config, 'subOptions') else {}
        except usage.UsageError as errortext:
            self.terminal.write("BUG in usage: {0}".format(errortext))
        else:
            if cmd == 'add':
                if (opts['addr'] and opts['etag'] and opts['itag']
                    and opts['itype'] and opts['icls']):
                    self.callToUser('addInterface', 'robot', opts['etag'],
                                    opts['itag'], opts['itype'], opts['icls'],
                                    opts['addr'])
                elif (opts['etag'] and opts['itag'] and opts['itype'] and
                      opts['icls']):
                    self.callToUser('addInterface', 'robot', opts['etag'],
                                    opts['itag'], opts['itype'], opts['icls'])
            elif cmd == 'remove':
                if opts['etag'] and opts['itag']:
                    self.callToUser('removeInterface', 'robot', opts['etag'],
                                    opts['itag'])
    
    def cmd_CONNECTION(self, line):
        """ Handler for connection command.
            
            @param line:    line input from terminal.
            @type  line:    string
        """
        config = ConnectionOptions(self.terminal)
        
        try:
            config.parseOptions(line)
            cmd = config.subCommand
            opts = config.subOptions if hasattr(config, 'subOptions') else {}
        except usage.UsageError as errortext:
            self.terminal.write("BUG in usage: {0}".format(errortext))
        else:
            if cmd == 'add':
                if opts['tag1'] and opts['tag2']:
                    self.callToUser('addConnection', 'robot', opts['tag1'],
                                    opts['tag2'])
            elif cmd == 'remove':
                if opts['tag1'] and opts['tag2']:
                    self.callToUser('removeConnection', 'robot', opts['tag1'],
                                    opts['tag2'])
                    
    def cmd_ROBOT(self, line):
        """ Handler for robot command.
            
            @param line:    line input from terminal.
            @type  line:    string
        """
        config = RobotOptions(self.terminal)
        try:
            config.parseOptions(line)
        except usage.UsageError as errortext:
            self.terminal.write("BUG in usage: {0}".format(errortext))
        else:
            if config['list']:
                self.callToUserAndDisplay('list_robots', 'console')
            elif config['username']:
                self.callToUserAndDisplay('list_robots_by_user', 'admin',
                                          config['username'])

    def cmd_MACHINE(self, line):
        """ Handler for machine command.
            
            @param line:    line input from terminal.
            @type  line:    string
        """
        config = MachineOptions(self.terminal)
        try:
            config.parseOptions(line)
        except usage.UsageError as errortext:
            self.terminal.write("BUG in usage: {0}".format(errortext))
        else:
            if config['list']:
                self.callToUserAndDisplay('list_machines', 'admin')
            elif config['stats']:
                self.callToUserAndDisplay('stats_machine', 'admin',
                                          config['stats'])
            elif config['containers']:
                self.callToUserAndDisplay('machine_containers', 'admin',
                                          config['containers'])

    def cmd_HELP(self, line):
        """ Handler for help command.
            
            @param line:    line input from terminal.
            @type  line:    string
        """
        configs = [UserOptions(self.terminal), ContainerOptions(self.terminal),
                   NodeOptions(self.terminal), ParameterOptions(self.terminal),
                   InterfaceOptions(self.terminal), 
                   ConnectionOptions(self.terminal),
                   RobotOptions(self.terminal), MachineOptions(self.terminal)]
        
        for config in configs:
            self.terminal.nextLine()
            config.opt_help()

<<<<<<< HEAD
=======
    def lineReceived(self, line):
        """ Manage state/mode after connection. Code uses states to take 
            credential input and then starts terminal input.
            
            @param line:    line typed on terminal
            @type  line:    string
        """
        def _cbError(why, msg):
            err(why, msg)
            reactor.stop() #@UndefinedVariable

        def _cbConnected(perspective):
            self._user = perspective
            self.terminal.write('Connection to Master Established.')
            self.showPrompt()
        
        if self._mode == 'Username':
            self._mode = 'Password'
            self._username = line
            self.terminal.write('Password: ')
        elif self._mode == 'Password':
            self._mode = 'Terminal'
            self._password = line
            cred = UsernamePassword(self._username,
                                    sha256(self._password).hexdigest())
            usernameLogin = self._factory.login(cred)
            usernameLogin.addCallback(_cbConnected)
            usernameLogin.addErrback(_cbError, "Username/password login failed")
        else:
            self.parseInputLine(line)

>>>>>>> 831e9b16

def runWithProtocol(klass, masterIP, port):
    """ Function overridden from twisted.conch.stdio to allow Ctrl+C interrupt
        
        @param klass:     A callable which will be invoked with
                          *a, **kw and should return an ITerminalProtocol
                          implementor. This will be invoked when a connection
                          to this ServerProtocol is established.

        @param masterIP:  IP of the master server.
        @type  masterIP:  string
    """
    fd = sys.stdin.fileno()
    oldSettings = termios.tcgetattr(fd)
    tty.setcbreak(fd)
    
    try:
        p = ServerProtocol(klass, masterIP, port)
        stdio.StandardIO(p)
        reactor.run() #@UndefinedVariable
    finally:
        termios.tcsetattr(fd, termios.TCSANOW, oldSettings)
        os.write(fd, "\r\x1bc\r")


def main(ip, port):
    startLogging(sys.stdout)
    runWithProtocol(ConsoleClient, ip, port)<|MERGE_RESOLUTION|>--- conflicted
+++ resolved
@@ -420,7 +420,7 @@
             self._mode = 'Terminal'
             self._password = line
             cred = UsernamePassword(self._username,
-                                    sha256(self._password).digest())
+                                    sha256(self._password).hexdigest())
             d = self._factory.login(cred)
             d.addCallback(lambda p: p.callRemote("getUserView", True))
             d.addCallback(_cbConnectionSuccess)
@@ -754,40 +754,6 @@
             self.terminal.nextLine()
             config.opt_help()
 
-<<<<<<< HEAD
-=======
-    def lineReceived(self, line):
-        """ Manage state/mode after connection. Code uses states to take 
-            credential input and then starts terminal input.
-            
-            @param line:    line typed on terminal
-            @type  line:    string
-        """
-        def _cbError(why, msg):
-            err(why, msg)
-            reactor.stop() #@UndefinedVariable
-
-        def _cbConnected(perspective):
-            self._user = perspective
-            self.terminal.write('Connection to Master Established.')
-            self.showPrompt()
-        
-        if self._mode == 'Username':
-            self._mode = 'Password'
-            self._username = line
-            self.terminal.write('Password: ')
-        elif self._mode == 'Password':
-            self._mode = 'Terminal'
-            self._password = line
-            cred = UsernamePassword(self._username,
-                                    sha256(self._password).hexdigest())
-            usernameLogin = self._factory.login(cred)
-            usernameLogin.addCallback(_cbConnected)
-            usernameLogin.addErrback(_cbError, "Username/password login failed")
-        else:
-            self.parseInputLine(line)
-
->>>>>>> 831e9b16
 
 def runWithProtocol(klass, masterIP, port):
     """ Function overridden from twisted.conch.stdio to allow Ctrl+C interrupt
