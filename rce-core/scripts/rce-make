#!/bin/bash
# -*- coding: utf-8 -*-
#
#     rce-core/rce-make
#
#     This file is part of the RoboEarth Cloud Engine framework.
#
#     This file was originally created for RoboEearth
#     http://www.roboearth.org/
#
#     The research leading to these results has received funding from
#     the European Union Seventh Framework Programme FP7/2007-2013 under
#     grant agreement no248942 RoboEarth.
#
#     Copyright 2012 RoboEarth
#
#     Licensed under the Apache License, Version 2.0 (the "License");
#     you may not use this file except in compliance with the License.
#     You may obtain a copy of the License at
#
#     http://www.apache.org/licenses/LICENSE-2.0
#
#     Unless required by applicable law or agreed to in writing, software
#     distributed under the License is distributed on an "AS IS" BASIS,
#     WITHOUT WARRANTIES OR CONDITIONS OF ANY KIND, either express or implied.
#     See the License for the specific language governing permissions and
#     limitations under the License.
#
#     \author/s: Dominique Hunziker
#
#

# Check if the script is run as super-user
if [ $(id -u) -ne 0 ]; then
    echo "rcemake has to be run as super-user."
    exit
fi

ROOTFS=$(rce-setup-rcemake up)

<<<<<<< HEAD
if [ $? -ne 0 ]; then
    echo "Could not setup the rce environment."
    exit
fi

if [ $1 == 'setup' ]; then
    chroot $ROOTFS /bin/bash -c $2
else
=======
if [ $? -eq 0 ]; then
>>>>>>> 56abbf4a
    chroot $ROOTFS /bin/bash
fi

rce-setup-rcemake down<|MERGE_RESOLUTION|>--- conflicted
+++ resolved
@@ -36,21 +36,16 @@
     exit
 fi
 
+# Setup the container filesystem
 ROOTFS=$(rce-setup-rcemake up)
 
-<<<<<<< HEAD
 if [ $? -ne 0 ]; then
     echo "Could not setup the rce environment."
     exit
 fi
 
-if [ $1 == 'setup' ]; then
-    chroot $ROOTFS /bin/bash -c $2
-else
-=======
-if [ $? -eq 0 ]; then
->>>>>>> 56abbf4a
-    chroot $ROOTFS /bin/bash
-fi
+# Enter the container filesystem
+chroot $ROOTFS /bin/bash
 
+# Tear down the container filesystem
 rce-setup-rcemake down