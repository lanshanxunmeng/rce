--- conflicted
+++ resolved
@@ -128,13 +128,7 @@
         self._avatar = None
         self._protocol = None
 
-<<<<<<< HEAD
-    # ##
-    # ## Callbacks for RobotClient
-    # ##
-=======
     # Callbacks for RobotClient
->>>>>>> d893278c
 
     def registerAvatar(self, avatar):
         """ Register User Avatar.
@@ -174,13 +168,7 @@
         """
         self._protocol = None
 
-<<<<<<< HEAD
-    # ##
-    # ## Callbacks for View & Namespace
-    # ##
-=======
     # Callbacks for View & Namespace
->>>>>>> d893278c
 
     def reportError(self, msg):
         self._protocol.sendErrorMessage(msg)
@@ -199,13 +187,7 @@
 
     sendMessage.__doc__ = IServersideProtocol.get('sendDataMessage').getDoc()
 
-<<<<<<< HEAD
-    # ##
-    # ## Forwarding to View
-    # ##
-=======
     # Forwarding to View
->>>>>>> d893278c
 
     def createContainer(self, tag):
         if not self._view:
@@ -287,13 +269,7 @@
 
     removeConnection.__doc__ = IRobot.get('removeConnection').getDoc()
 
-<<<<<<< HEAD
-    # ##
-    # ## Forwarding to Namespace
-    # ##
-=======
     # Forwarding to Namespace
->>>>>>> d893278c
 
     def processReceivedMessage(self, iTag, clsName, msgID, msg):
         if not self._namespace:
@@ -475,11 +451,7 @@
         """ Reference to the message converter used by the Converter
             interfaces.
         """
-<<<<<<< HEAD
-        return self._endpoint._converter
-=======
         return self._endpoint.converter
->>>>>>> d893278c
 
     def receivedFromClient(self, iTag, clsName, msgID, msg):
         """ Process a data message which has been received from the robot
