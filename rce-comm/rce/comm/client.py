#!/usr/bin/env python
# -*- coding: utf-8 -*-
#     
#     rce-comm/rce/comm/client.py
#     
#     This file is part of the RoboEarth Cloud Engine framework.
#     
#     This file was originally created for RoboEearth
#     http://www.roboearth.org/
#     
#     The research leading to these results has received funding from
#     the European Union Seventh Framework Programme FP7/2007-2013 under
#     grant agreement no248942 RoboEarth.
#     
#     Copyright 2012 RoboEarth
#     
#     Licensed under the Apache License, Version 2.0 (the "License");
#     you may not use this file except in compliance with the License.
#     You may obtain a copy of the License at
#     
#     http://www.apache.org/licenses/LICENSE-2.0
#     
#     Unless required by applicable law or agreed to in writing, software
#     distributed under the License is distributed on an "AS IS" BASIS,
#     WITHOUT WARRANTIES OR CONDITIONS OF ANY KIND, either express or implied.
#     See the License for the specific language governing permissions and
#     limitations under the License.
#     
#     \author/s: Dominique Hunziker 
#     
#     

# Python specific imports
import json
import itertools
from urllib import urlencode
from urllib2 import urlopen, HTTPError
from hashlib import sha256

# zope specific imports
from zope.interface import implements

# twisted specific imports
from twisted.python.threadable import isInIOThread
from twisted.internet.threads import deferToThread

# Autobahn specific imports
from autobahn.websocket import connectWS, WebSocketClientFactory, \
    WebSocketClientProtocol

# rce specific imports
from rce.comm import types
from rce.comm._version import CURRENT_VERSION
from rce.comm.interfaces import IRobot, IMessageReceiver
from rce.comm.assembler import recursiveBinarySearch, MessageAssembler
from rce.util.interface import verifyObject


class RCERobotProtocol(WebSocketClientProtocol):
    """ WebSocket client protocol which is used to communicate with the Robot
        Manager.
    """
    def __init__(self, conn):
        """ Initialize the protocol.
                                
            @param conn:        Connection instance which provides callback
                                functions.
            @type  conn:        pyrce.connection._Connection
        """
        self._connection = conn
        self._assembler = MessageAssembler(self, 60)
        self._registered = False
    
    def onOpen(self):
        """ This method is called by twisted as soon as the websocket
            connection has been successfully established.
        """
        self._assembler.start()
        self._connection.registerConnection(self)
        self._registered = True
    
    def onMessage(self, msg, binary):
        """ This method is called by twisted when a new message has been
            received.
        """
        self._assembler.processMessage(msg, binary)
    
    def processCompleteMessage(self, msg):
        """ Callback for MessageAssembler which will be called as soon as a
            message has been completed and is ready for processing.
        """
        self._connection.receivedMessage(msg)
    
    def sendMessage(self, msg):
        """ Internally used method to send messages via RCERobotProtocol.
            
            @param msg:         Message which should be sent.
        """
        def send(msg):
            binaries, jsonMsg = recursiveBinarySearch(msg)
            
            WebSocketClientProtocol.sendMessage(self, json.dumps(jsonMsg))
            
            for data in binaries:
                msg = data[0] + data[1].getvalue()
                WebSocketClientProtocol.sendMessage(self, msg, binary=True)
        
        if isInIOThread():
            send(msg)
        else:
            self._connection.reactor.callFromThread(send, msg)
    
    def onClose(self, *a):
        """ This method is called by twisted when the connection has been
            closed.
        """
        if self._registered:
            self._connection.unregisterConnection(self)
            self._assembler.stop()
            self._registered = False
    
    def failHandshake(self, reason):
        """ This method is called by twisted when the connection could not be
            initialized.
        """
        print(reason)
        WebSocketClientProtocol.failHandshake(self, reason)


class RCERobotFactory(WebSocketClientFactory):
    """ WebSocket protocol factory which is used for the communication with the
        Robot Manager.
    """
    def __init__(self, url, conn):
        """ Initialize the factory.
            
            @param url:         URL of the Robot Manager.
            @type  url:         str
            
            @param conn:        Connection instance which provides callback
                                functions.
            @type  conn:        pyrce.connection._Connection
        """
        WebSocketClientFactory.__init__(self, url)
        self._connection = conn
    
    def buildProtocol(self, addr):
        """ This method is called by twisted when a new connection should be
            made.
        """
        p = RCERobotProtocol(self._connection)
        p.factory = self
        return p


class ConnectionError(Exception):
    """ Error is raised when there is no connection or the connection is
        not valid.
    """


class RCE(object):
    """ Class represents a connection to the RoboEarth Cloud Engine.
    """
    implements(IRobot)
    
    _PREFIXES = ['ServiceClient', 'ServiceProvider', 'Publisher', 'Subscriber']
    _SUFFIXES = ['Interface', 'Converter', 'Forwarder']
    _INTERFACES = [''.join(t) for t in itertools.product(_PREFIXES, _SUFFIXES)]
    
    def __init__(self, receiver, userID, robotID, password, reactor):
        """ Initialize the Connection.
            
            @param receiver:    Object which is responsible for the processing
                                of received data messages.
            @type  receiver:    rce.comm.interfaces.IMessageReceiver
            
            @param userID:      User ID which will be used to authenticate the
                                connection.
            @type  userID:      str
            
            @param robotID:     Robot ID which will be used to authenticate the
                                connection.
            @type  robotID:     str
            
            @param password:    Password which will be used to authenticate the
                                connection.
            @type  password:    str
            
            @param reactor:     Reference to reactor which is used for this
                                connection.
            @type  reactor:     twisted::reactor
        """
        verifyObject(IMessageReceiver, receiver)
        
        self._receiver = receiver
        self._userID = userID
        self._robotID = robotID
        self._password = sha256(password).digest()
        self._reactor = reactor
        self._conn = None
        self._connectedDeferred = None
<<<<<<< HEAD
    
    @property
    def reactor(self):
        """ Reference to twisted::reactor. """
        return self._reactor
=======
        
        self._argList = [('userID', userID), ('robotID', robotID)]
        self._password = sha256(password).hexdigest()
>>>>>>> 831e9b16
    
    def registerConnection(self, conn):
        """ Callback for RCERobotProtocol.
            
            @param conn:        Connection which should be registered.
            @type  conn:        rce.comm.client.RCERobotProtocol
        """
        if self._conn:
            raise ConnectionError('There is already a connection registered.')
        
        self._conn = conn
        print('Connection to RCE established.')
        
        if self._connectedDeferred:
            self._connectedDeferred.callback(self)
            self._connectedDeferred = None
    
    def unregisterConnection(self, conn):
        """ Callback for RCERobotProtocol.
            
            @param conn:        Connection which should be unregistered.
            @type  conn:        rce.comm.client.RCERobotProtocol
        """
        if not self._conn:
            raise ConnectionError('There is no connection registered.')
        
        if self._conn != conn:
            raise ConnectionError('This connection is not registered.')
        
        self._conn = None
        print('Connection closed.')
    
    def _masterConnect(self, masterUrl):
        """ Internally used method to connect to the Master process.
        """
        print('Connect to Master Manager on: {0}'.format(masterUrl))
        
        args = urlencode((('userID', self._userID),
                          ('version', CURRENT_VERSION)))
        
        try:
            f = urlopen('{0}?{1}'.format(masterUrl, args))
        except HTTPError as e:
            msg = e.read()
            
            if msg:
                msg = ' - {0}'.format(msg)
            
            raise ConnectionError('HTTP Error {0}: '
                                  '{1}{2}'.format(e.getcode(), e.msg, msg))
        
        return json.loads(f.read())
    
    def _robotConnect(self, resp):
        """ Internally used method to connect to the Robot process.
        """
        # Read the response
        url = resp['url']
        current = resp.get('current', None)
        
        if current:
            print("Warning: There is a newer client (version: '{0}') "
                  'available.'.format(current))
        
        print('Connect to Robot Manager on: {0}'.format(url))
        
        # Make websocket connection to Robot Manager
        args = urlencode((('userID', self._userID), ('robotID', self._robotID),
                          ('password', self._password)))
        factory = RCERobotFactory('{0}?{1}'.format(url, args), self)
        connectWS(factory)
    
    def connect(self, masterUrl, deferred):
        """ Connect to RCE.
            
            @param masterUrl:   URL of Authentication Handler of Master Manager
            @type  masterUrl:   str
            
            @param deferred:    Deferred which is called as soon as the
                                connection was successfully established.
            @type  deferred:    twisted::Deferred
            
            @raise:             ConnectionError, if no connection could be
                                established.
        """
        self._connectedDeferred = deferred
        
        def eb(e):
            print(e.getErrorMessage())
        
        connection = deferToThread(self._masterConnect, masterUrl)
        connection.addCallbacks(self._robotConnect, eb)
    
    def close(self):
        """ Disconnect from RCE.
        """
        if self._conn:
            self._conn.dropConnection()
    
    def _sendMessage(self, msgType, msgData):
        """ Internally used method to send messages via RCERobotProtocol.
            
            @param msg:         Message which should be sent.
        """
        if not self._conn:
            raise ConnectionError('No connection registered.')
        
        self._conn.sendMessage({'type':msgType, 'data':msgData})
    
    def sendMessage(self, dest, msgType, msg, msgID):
        """ Send a data message to the cloud engine.
            
            @param dest:        Interface tag of message destination.
            @type  dest:        str
            
            @param msgType:     ROS Message type in format "pkg/msg", e.g.
                                    'std_msgs/String'
            @type  msgType:     str
            
            @param msg:         Message which should be sent in form of a
                                dictionary matching the structure of the ROS
                                message and using StringIO instances for binary
                                message parts.
            @type msg:          { str : {} / base_types / StringIO }
            
            @param msgID:       Message ID which is used to match request and
                                response message.
            @type  msgID:       str
        """
        self._sendMessage(types.DATA_MESSAGE, {'iTag' :dest,  'type':msgType,
                                               'msgID':msgID, 'msg' :msg})
    
    def createContainer(self, cTag):
        """ Create a container.
            
            @param cTag:        Unique tag which will be used to identify the
                                container to create.
            @type  cTag:        str
        """
        print("Request creation of container '{0}'.".format(cTag))
        self._sendMessage(types.CREATE_CONTAINER, {'containerTag':cTag})
    
    def destroyContainer(self, cTag):
        """ Destroy a container.
            
            @param cTag:        Tag of the container to remove.
            @type  cTag:        str
        """
        print("Request destruction of container '{0}'.".format(cTag))
        self._sendMessage(types.DESTROY_CONTAINER, {'containerTag':cTag})
    
    def addNode(self, cTag, nTag, pkg, exe, args='', name='', namespace=''):
        """ Add a node.
            
            @param cTag:        Tag of container in which the node should be
                                added.
            @type  cTag:        str
            
            @param nTag:        Unique tag within a container which will be
                                used to identify the node to add.
            @type  nTag:        str
            
            @param pkg:         Name of ROS package where the executable can be
                                found.
            @type  pkg:         str
            
            @param exe:         Name of the executable which should be
                                executed.
            @type  exe:         str
            
            @param args:        Optional arguments which should be passed to
                                the executable as a single string. Can contain
                                the directives $(find PKG) or $(env VAR). Other
                                special characters as '$' or ';' are not
                                allowed.
            @type  args:        str
            
            @param name:        Optional argument which defines the name used
                                in the ROS environment.
            @type  name:        str
            
            @param namespace:   Optional argument which defines the namespace
                                used in the ROS environment.
            @type  namespace:   str
        """
        print("Request addition of node '{0}' to container '{1}' "
              '[pkg: {2}; exe: {3}].'.format(nTag, cTag, pkg, exe))
        node = {'containerTag':cTag, 'nodeTag':nTag, 'pkg':pkg, 'exe':exe}
        
        if args:
            node['args'] = args
        
        if name:
            node['name'] = name
        
        if namespace:
            node['namespace'] = namespace
        
        self._sendMessage(types.CONFIGURE_COMPONENT, {'addNodes':[node]})
    
    def removeNode(self, cTag, nTag):
        """ Remove a node.
            
            @param cTag:        Tag of container in which the node should be
                                removed.
            @type  cTag:        str
            
            @param nTag:        Tag the node to remove.
            @type  nTag:        str
        """
        print("Request removal of node '{0}' from container "
              "'{1}'.".format(nTag, cTag))
        node = {'containerTag':cTag, 'nodeTag':nTag}
        self._sendMessage(types.CONFIGURE_COMPONENT, {'removeNodes':[node]})
    
    def addParameter(self, cTag, name, value):
        """ Add a parameter.
            
            @param cTag:        Tag of container in which the parameter should
                                be added.
            @type  cTag:        str
            
            @param name:        Name of the parameter which is used to identify
                                the parameter and which is used inside the
                                ROS environment.
            @type  name:        str
            
            @param value:       Value which should be added. String values can
                                contain the directives $(find PKG) or
                                $(env VAR).
            @type  value:       int/float/bool/str/[]
        """
        print("Request addition of parameter '{0}' to container "
              "'{1}'.".format(name, cTag))
        param = {'containerTag':cTag, 'name':name, 'value':value}
        self._sendMessage(types.CONFIGURE_COMPONENT, {'setParam':[param]})
    
    def removeParameter(self, cTag, name):
        """ Remove a parameter.
            
            @param cTag:        Tag of container in which the parameter should
                                be removed.
            @type  cTag:        str
            
            @param name:        Name of the parameter to remove.
            @type  name:        str
        """
        print("Request removal of parameter '{0}' from container "
              "'{1}'.".format(name, cTag))
        param = {'containerTag':cTag, 'name':name}
        self._sendMessage(types.CONFIGURE_COMPONENT, {'deleteParam':[param]})
    
    def addInterface(self, eTag, iTag, iType, iCls, addr=''):
        """ Add an interface.
            
            @param eTag:        Tag of endpoint to which the interface should
                                be added. (Either a container tag or robot ID)
            @type  eTag:        str
            
            @param iTag:        Unique tag which will be used to identify the
                                interface to add.
            @type  iTag:        str
            
            @param iType:       Type of the interface, which needs one of the
                                following prefix:
                                    Service, ServiceProvider,
                                    Publisher, Subscriber
                                and on of the following suffix:
                                    Interface, Converter
            @type  iType:       str
            
            @param iCls:        ROS Message/Service type in format "pkg/msg",
                                e.g. 'std_msgs/String'
            @type  iCls:        str
            
            @param addr:        Optional argument which is used for ROS
                                Interfaces where the argument will provide
                                the name under which the interface will be
                                available in the local ROS environment.
            @type  addr:        str
        """
        print("Request addition of interface '{0}' of type '{1}' to endpoint "
              "'{2}'.".format(iTag, iType, eTag))
        if iType not in self._INTERFACES:
            raise TypeError('Interface type is not valid.')
        
        iface = {'endpointTag':eTag, 'interfaceTag':iTag,
                 'interfaceType':iType, 'className':iCls}
        
        if addr:
            iface['addr'] = addr
        
        self._sendMessage(types.CONFIGURE_COMPONENT, {'addInterfaces':[iface]})
    
    def removeInterface(self, eTag, iTag):
        """ Remove an interface.
            
            @param eTag:        Tag of endpoint from which the interface should
                                be removed. (Either a container tag or
                                robot ID)
            @type  eTag:        str
            
            @param iTag:        Tag of interface to remove.
            @type  iTag:        str
        """
        print("Request removal of interface '{0}'.".format(iTag))
        iface = {'endpointTag':eTag, 'interfaceTag':iTag}
        self._sendMessage(types.CONFIGURE_COMPONENT,
                          {'removeInterfaces':[iface]})
    
    def addConnection(self, tagA, tagB):
        """ Create a connection.
            
            @param tagX:        One of the interfaces which should be
                                connected. The tag has to be of the form
                                    [endpoint tag]/[interface tag]
            @type  tagX:        str
        """
        print("Request creation of connection between interface '{0}' and "
              "'{1}'.".format(tagA, tagB))
        conn = {'tagA':tagA, 'tagB':tagB}
        self._sendMessage(types.CONFIGURE_CONNECTION, {'connect':[conn]})
    
    def removeConnection(self, tagA, tagB):
        """ Destroy a connection.
            
            @param tagX:        One of the interfaces which should be
                                disconnected. The tag has to be of the form
                                    [endpoint tag]/[interface tag]
            @type  tagX:        str
        """
        print("Request destruction of connection between interface '{0}' and "
              "'{1}'.".format(tagA, tagB))
        conn = {'tagA':tagA, 'tagB':tagB}
        self._sendMessage(types.CONFIGURE_CONNECTION, {'disconnect':[conn]})
    
    def receivedMessage(self, msg):
        """ Callback from RCERobotProtocol.
            
            @param msg:         Message which has been received.
            @type  msg:         { str : {} / base_types / StringIO }
        """
        try:
            msgType = msg['type']
            data = msg['data']
        except KeyError as e:
            raise ValueError('Received message from robot process is missing '
                             'the key {0}.'.format(e))
        
        if msgType == types.ERROR:
            print('Received error message: {0}'.format(data))
#        elif msgType == types.STATUS:
#            print('Received status message: {0}'.format(data))
        elif msgType == types.DATA_MESSAGE:
            try:
                iTag = data['iTag']
                clsName = data['type']
                rosMsg = data['msg']
                msgID = data['msgID']
            except KeyError as e:
                raise ValueError('Data of received message from robot process '
                                 'is missing the key {0}.'.format(e))
                
            self._receiver.processReceivedMessage(iTag, clsName, msgID, rosMsg)
        else:
            print('Received message with unknown message type: '
                  '{0}'.format(msgType))<|MERGE_RESOLUTION|>--- conflicted
+++ resolved
@@ -196,21 +196,10 @@
         self._receiver = receiver
         self._userID = userID
         self._robotID = robotID
-        self._password = sha256(password).digest()
+        self._password = sha256(password).hexdigest()
         self._reactor = reactor
         self._conn = None
         self._connectedDeferred = None
-<<<<<<< HEAD
-    
-    @property
-    def reactor(self):
-        """ Reference to twisted::reactor. """
-        return self._reactor
-=======
-        
-        self._argList = [('userID', userID), ('robotID', robotID)]
-        self._password = sha256(password).hexdigest()
->>>>>>> 831e9b16
     
     def registerConnection(self, conn):
         """ Callback for RCERobotProtocol.
