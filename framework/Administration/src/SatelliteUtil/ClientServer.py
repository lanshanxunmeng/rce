--- conflicted
+++ resolved
@@ -29,12 +29,8 @@
     
     def strMsgHandle(self, msg):
         if msg['type']=='CS':
-<<<<<<< HEAD
-            if not  self.protocol._robot:
-=======
             if not self.protocol._robot:
->>>>>>> ff927021
-                self.protocol._robot = Robot(msg['origin'], self.protocol, self.protocol._manager)
+                self.protocol._robot = Robot(self.protocol._manager._commMngr, self.protocol._manager, self.protocol, msg['orig'])
             self.protocol._robot.createContainer(msg['data']['containerTag'])
         
         elif msg['type'] == 'CH':
@@ -119,8 +115,10 @@
         else:
             msgPy = json.loads(msg)
             # TODO: Handle Errors caused by invalid JSON strings
-            self._frontEndMsgHandler.strMsgHandle(msgPy)
-            
+            try:
+                self._frontEndMsgHandler.strMsgHandle(msgPy)
+            except Exception as e:
+                self.sendMessage('Error: '+str(e))
             
     def connectionLost(self, reason):
         self._robot = None
