--- conflicted
+++ resolved
@@ -56,7 +56,7 @@
     def _strMsgHandle(self, msg):
         """ Internally used method to handle incoming string messages.
         """
-	data = msg['data']
+        data = msg['data']
         
         if msg['type']==self._CREATE_CONTAINER:
             if not self._robot:
@@ -67,48 +67,49 @@
             self._robot.destroyContainer(data['containerTag'])
         
         elif msg['type'] == self._CHANGE_COMPONENT:
+            # TODO: Need new info for starting a node!
             if 'addNodes' in data:
                 for nodeConfig in data['addNodes']:
                     self._robot.addNode(msg['dest'], nodeConfig)
                 
             if 'removeNodes' in data:
-                for nodeID in data['removeNodes']:
-                    self._robot.removeNode(msg['dest'], nodeID)
+                for nodeTag in data['removeNodes']:
+                    self._robot.removeNode(msg['dest'], nodeTag)
                 
             if 'addInterfaces' in data:
                 for interfaceConfig in data['addInterfaces']:
                     self._robot.addInterface( msg['dest'],
+                                              interfaceConfig['name'],  # <- Interface Tag for simplicity equal to inteface name!
                                               interfaceConfig['name'],
                                               interfaceConfig['interfaceType'],
                                               interfaceConfig['className'] )
 
             if 'removeInterfaces' in data:
-                for interfaceID in data['removeInterfaces']:
-                    self._robot.removeInterface(msg['dest'], interfaceID)
-
+                for interfaceTag in data['removeInterfaces']:
+                    self._robot.removeInterface(msg['dest'], interfaceTag)
+
+            # TODO: Need also the parameter type as info for adding a parameter!
             if 'setParam' in data:
                 for k,v in  data['setParam'].items():
                     self._robot.setParam(msg['dest'], k, v)
                     
             if 'deleteParam' in data:
                 for paramName in data['deleteParam']:
-                    self._robot.deleteParam(msg['dest'],paramName)
+                    self._robot.deleteParam(msg['dest'], paramName)
             
         elif msg['type'] == self._MESSAGE:
             uriList = self._recursiveURISearch(data['msg'])
             if uriList:
                 self._incompleteMsgs.append((msg, uriList, datetime.now()))
             else:
-                self._robot.sendROSMsgToContainer( msg['dest'],
-                                                   data['interfaceName'],
-                                                   data['msg'] )
+                self._robot.sendROSMsgToContainer(msg['dest'], data)
         else:
             raise InvalidRequest('This type is not supported')
     
     def _binaryMsgHandle(self, msg):
         """ Internally used method to handle incoming binary messages.
         """
-	uri = msg[:32]
+        uri = msg[:32]
         binaryData = StringIO().write(msg[33:])
         
         # Find and replace URI with data
@@ -124,9 +125,7 @@
                     incompleteURIList.remove(incompleteUri)
                     
                     if not incompleteURIList:
-                        self._robot.sendROSMsgToContainer( msg['dest'],
-                                                           msg['data']['interfaceName'],
-                                                           msg['data']['msg'] )
+                        self._robot.sendROSMsgToContainer(msg['dest'], msg['data'])
                         self._incompleteMsgs.remove(incompleteMsg)
                     
                     return
@@ -135,22 +134,18 @@
         """ Method is called by the Autobahn engine when a message has been received
             from the client.
         """
-<<<<<<< HEAD
-        if binary:
-=======
-	log.msg('WebSocket: Received new message from robot.')
-        
-	if binary:
->>>>>>> eddf03c5
-            self._binaryMsgHandle(msg)
-        else:
-            try:
+        log.msg('WebSocket: Received new message from robot.')
+        
+        try:
+            if binary:
+                self._binaryMsgHandle(msg)
+            else:
                 self._strMsgHandle(json.loads(msg))
-            except Exception:   # TODO: Refine Error handling
-                import traceback
-                super(WebSocketCloudEngineProtocol, self).sendMessage(
-                    'Error: {0}'.format(traceback.format_exc())
-                )
+        except Exception:   # TODO: Refine Error handling
+            import traceback
+            super(WebSocketCloudEngineProtocol, self).sendMessage(
+                'Error: {0}'.format(traceback.format_exc())
+            )
     
     def _recursiveBinarySearch(self, multidict):
         """ Internally used method to find binary data in outgoing messages.
@@ -197,8 +192,13 @@
         """
         limit = datetime.now() - timedelta(seconds=settings.MSG_QUQUE_TIMEOUT)
         
-        for rm in [incompleteMsg for incompleteMsg in self._incompleteMsgs if incompleteMsg[2] < limit]:
-            self._incompleteMsgs.remove(rm)
+        for i in xrange(len(self.self._incompleteMsgs)):
+            if self._incompleteMsgs[i][2] > limit:
+                if i:
+                    self._incompleteMsgs = self._incompleteMsgs[i:]
+                    log.msg('{0} Incomplete message(s) have been dropped from cache.'.format(i))
+                
+                break
     
 class WebSocketCloudEngineFactory(WebSocketServerFactory):
     """ Factory which is used for the connections from the robots to the reCloudEngine.
