#!/usr/bin/env python
# -*- coding: utf-8 -*-
#     
#     console.py
#     
#     This file is part of the RoboEarth Cloud Engine framework.
#     
#     This file was originally created for RoboEearth
#     http://www.roboearth.org/
#     
#     The research leading to these results has received funding from
#     the European Union Seventh Framework Programme FP7/2007-2013 under
#     grant agreement no248942 RoboEarth.
#     
#     Copyright 2013 RoboEarth
#     
#     Licensed under the Apache License, Version 2.0 (the "License");
#     you may not use this file except in compliance with the License.
#     You may obtain a copy of the License at
#     
#     http://www.apache.org/licenses/LICENSE-2.0
#     
#     Unless required by applicable law or agreed to in writing, software
#     distributed under the License is distributed on an "AS IS" BASIS,
#     WITHOUT WARRANTIES OR CONDITIONS OF ANY KIND, either express or implied.
#     See the License for the specific language governing permissions and
#     limitations under the License.
#     
#     \author/s: Dhananjay Sathe, Mayank Singh
#     
#     

# Python specific imports
from uuid import uuid4
from collections import defaultdict

# zope specific imports
from zope.interface import implements

# twisted specific imports
from twisted.cred.portal import IRealm
from twisted.spread.pb import IPerspective, Avatar

# rce specific imports
from rce.error import InternalError


class InterfaceConnection2way(object):
    """ A simple two-way dictionary implementation
    """
    def __init__(self):
        self._d = defaultdict(list)

    def __getitem__(self, key):
        ret = self._d.get(key)
        if ret:
            return ret
        else:
            raise KeyError

    def __setitem__(self, key, val):
        self._d[key].append(val)
        self._d[val].append(key)

    def keys(self):
        return self._d.keys()

    def iterkeys(self):
        return self._d.iterkeys()

    def get(self, key):
        self._d.get(key)

    def items(self):
        return self._d.items()

    def iteritems(self):
        return self._d.iteritems()

    def values(self):
        return self._d.values()

    def itervalues(self):
        return self._d.itervalues()


class UnauthorisedLogon(Exception):
    """ Exception to be raised when the user login fails
        due to incorrect user credentials.
    """


class ConsoleDummyRealm(object):
    """ A dummy realm that routes console users to the RoboEarthCloudEngine
        Realm so as not to involve it's requestAvatar method.
    """
    implements(IRealm)
    
    def __init__(self, rce):
        self._rce = rce

    def requestAvatar(self, avatarId, mind, *interfaces):
        if IPerspective not in interfaces:
            raise NotImplementedError('RoboEarthCloudEngine only '
                                      'handles IPerspective.')

        user = self._rce._getUser(avatarId)
        avatar = UserAvatar(user, self._rce._console)

        return IPerspective, avatar, lambda: None


class UserAvatar(Avatar):
    """ Avatar to be returned when user logs in via console.
    """
    def __init__(self, user, console):
        """ Initializer for user avatar.
        
            @param user:    User object
            @type  user:    rce.master.user.User
            
            @param console: Reference to Console Proxy object
            @type  console: rce.master.console.Console
        """
        self.user = user
        self.console = console

    def perspective_list_machines(self):
        """ Remote call to list machine IPs.
        """
        return self.console._list_machines_byIP()
    
    def perspective_stats_machine(self, machineIP):
        """ Remote call to list stats of machine with given IP.
        
            @param machineIP:    IP of master server.
            @type  machineIP:    string
        """
        return self.console._list_machine_stats(machineIP)
    
    def perspective_machine_containers(self, machineIP):
        """ Remote call to list containers in a machine with given IP.
        
            @param machineIP:    IP of master server
            @type  machineIP:    string
        """
        # TODO: Can not return rce.master.container.Container instances need
        #       some conversion into string, tuple, or some other base type
        return self.console._list_machine_containers(machineIP)
    
    def perspective_add_user(self, username, password):
        """ Remote call to add user.
        
            @param username:    The username
            @type  username:    string
    
            @param password:    The password
            @type  password:    string
        """
        self.console._add_user(username, password)
    
    def perspective_remove_user(self, username):
        """ Remote call to remove user.

            @param username:    The username
            @type  username:    string
        """
        self.console._remove_user(username)

<<<<<<< HEAD
    def perspective_update_user(self, username, password):
        """ Remote call to edit user information.

            @param username:    The username
            @type  username:    string
            
            @param password:    The password
            @type  password:    string
=======
    def perspective_update_user(self, username, new_password, control_mode):
        """ Remote call to change user credentials.

            @param username:            username
            @type  username:            str
                    
            @param new_password:        New Password
            @type  new_password:        str
            
            @param control_mode:        pass old password in user mode / if using in admin mode pass as True
            @type  control_mode:        str/bool
>>>>>>> 282cfe7f
        """
        self.console._change_password(username, new_password, control_mode)
    
    def perspective_list_users(self):
        """ Remote call to list all users logged into RoboEarthCloudEngine.
        """
        return self.console._list_userID()

    def perspective_start_container(self, tag):
        """ Remote call to start container given the tag.
        
            @param tag:    Tag associated with a container.
            @type  tag:    string
        """
        self.user.remote_createContainer(tag)
    
    def perspective_stop_container(self, tag):
        """ Remote call to stop container given the tag.
        
            @param tag:    Tag associated with a container.
            @type  tag:    string
        """
        self.user.remote_destroyContainer(tag)

    def perspective_list_containers(self):
        """ Remote call to list containers under the logged-in user.
        """
        return self.console._list_user_containers(self.user)

    def perspective_list_containers_by_user(self, userID):
        """ Remote call to list containers under a given user.
            
            @param userID:    The username
            @type  userID:    string
        """
        user = self.console._root._getUser(userID)
        return self.console._list_user_containers(user)

    def perspective_get_rosapi_connect_info(self, tag):
        """ Remote call to get rosapi request URL and key for a particular
            container.
            
            @param tag:    Tag associated with a container.
            @type  tag:    string
        """
        try:
            container = self.user._containers[tag]
        except KeyError:
            raise InternalError('No such container')
        else:
            uid = uuid4().hex
            container._obj.registerConsole(self.user.userID, uid)
            d = container.getConnectInfo()
            d.addCallback(lambda addr: (addr, uid))
            return d
    
    def perspective_start_node(self, cTag, nTag, pkg, exe, args=''):
        """ Remote call to add a node to a ROS environment.
        """
        self.user.remote_addNode(cTag, nTag, pkg, exe, args)
    
    def perspective_stop_node(self, cTag, nTag):
        """ Remote call to remove a node from a ROS environment.
        """
        self.user.remote_removeNode(cTag, nTag)
    
    def perspective_add_parameter(self, cTag, name, value):
        """ Remote call to add a parameter to a ROS environment.
        """
        self.user.remote_addParameter(cTag, name, value)
    
    def perspective_remove_parameter(self, cTag, name):
        """ Remote call to remove a parameter from a ROS environment.
        """
        self.user.remote_removeParameter(cTag, name)
    
    def perspective_add_interface(self, eTag, iTag, iType, iCls, addr=''):
        """ Remote call to add an interface.
        """
        self.user.remote_addInterface(eTag, iTag, iType, iCls, addr)

    def perspective_remove_interface(self, eTag, iTag):
        """ Remote call to remove an interface.
        """
        self.user.remote_removeInterface(eTag, iTag)
    
    def perspective_add_connection(self, tag1, tag2):
        """ Remote call to add a connection between two interfaces.

            @param tag1:    Tag for first interface
            @type  tag1:    string

            @param tag2:    Tag for second interface
            @type  tag2:    string
        """
        self.user.remote_addConnection(tag1, tag2)
        
    def perspective_remove_connection(self, tag1, tag2):
        """ Remote call to remove connection between two interfaces.

            @param tag1:    Tag for first interface
            @type  tag1:    string
            @param tag2:    Tag for second interface
            @type  tag2:    string
        """
        self.user.remote_removeConnection(tag1, tag2)
    
    def perspective_list_robots(self):
        """ List Robots under the logged in user.
        """
        return self.console._list_user_robots(self.user)

    def perspective_list_robots_by_user(self, userID):
        """ List robots under the user specified.
        
            @param userID:    The username
            @type  userID:    string
        """
        user = self.console._root._getUser(userID)
        return self.console._list_user_robots(user)


class Console(object):
    """
    The selective class that helps implement the console abilities
    """
    def __init__(self, root):
        """ Initialize the Console Handler.
            
            @param root:        Reference to top level of data structure.
            @type  root:        rce.master.core.RoboEarthCloudEngine
        """
        self._root = root
    
    # The following method is only accessible to the Admin user
#    def _list_machines(self): # TODO: Method is never used
#        """ Gets a list of all machines that are available in the Cloud Engine.
#            
#            This should be only accessible to the top level admin for security
#            reasons.
#        
#            @return:        List of machines .
#            @rtype:         List(rce.master.machine.Machine)
#        """
#        return self._root._balancer._machines
    
    def _list_machines_byIP(self):
        """ Gets a list of all machines that are available in the Cloud Engine.
            
            This should be only accessible to the top level admin for security
            reasons.
        
            @return:        List of machines by IPv4 addresses
            @rtype:         List(str)
        """
#        return [machine.IP for machine in self._list_machines()]
        return [machine.IP for machine in self._root._balancer._machines]
    
    def _list_machine_containers(self, machineIP):
        """ Gets a list of all containers available in the Machine.
            
            This should be only accessible to the top level admin for security
            reasons
        
            @param machine:    Machine for which the containers need to be
                               listed.
            @type  machine:    rce.master.machine.Machine
        
            @return:           List of containers.
            @rtype:            List(rce.master.container.Container)
        """
<<<<<<< HEAD
#        machine = [machine for machine in self._list_machines()
#                   if machineIP == machine.IP]
        machine = [machine for machine in self._root._balancer._machines
                   if machineIP == machine.IP]
        if machine:
            return machine[0]._containers
        else:
=======
        try:
            return (machine for machine in self._root._balancer._machines 
                   if machineIP == machine.IP).next()._containers
        except StopIteration:
>>>>>>> 282cfe7f
            raise InternalError('No such machine')

    def _list_machine_stats(self, machineIP):
        """ Gets some useful facts about the Machine.
            
            This should be only accessible to the top level admin for security
            reasons.
            
            @param machine:    Machine for which the containers need to be
                               listed.
            @type  machine:    rce.master.machine.Machine
            
            @return:           List of containers.
            @rtype:            List(rce.master.container.Container)
        """
<<<<<<< HEAD
        machine = [machine for machine in self._root._balancer._machines
                   if machineIP == machine.IP]
        if machine:
=======
        try:
            machine = (machine for machine in self._root._balancer._machines 
                       if machineIP == machine.IP).next()
>>>>>>> 282cfe7f
            stat_info = {'active': machine[0].active,
                         'capacity' : machine[0].capacity}
            return stat_info
        except StopIteration:
            raise InternalError('No such machine')
    
#    def _list_machine_users(self, machine): # TODO: Method is never used
#        """ List users using a machine's resources.
#            
#            This should be only accessible to the top level admin for security
#            reasons.
#            
#            @param machine:    Machine for which the containers need to be
#                               listed.
#            @type  machine:    rce.master.machine.Machine
#            
#            @return:           Counter containing the users and the number of
#                               containers they are running .
#            @rtype:            List collections.Counter
#        """
#        return machine._users.keys()
    
    def _list_userID(self):
        """ Gets a list of all users that are logged into the Cloud Engine.
            
            This should be only accessible to the top level admin for security
            reasons.
            
            @return:            List of users.
            @rtype:             list(str)
        """
        return self._root._users.keys()

    def _add_user(self, username, password):
        """ Add a user to the RoboEarth Cloud Engine

            @param username:     Username of the user to be added
            @type  username:     str
    
            @param password:     Password of the user to be added
            @type  passowrd:     str
    
            @return:             Results to True if succeeded.
            @rtype:              boolean
        """
        self._root._checker.addUser(username, password)

    def _remove_user(self, username, password):
        """ Remove a user from the RoboEarth Cloud Engine

            @param username:     Username of the user to be removed
            @type  username:     str
    
            @return:             Results to True if succeeded.
            @rtype:              boolean
        """
        self._root._checker.removeUser(username)

<<<<<<< HEAD
    def _change_password(self, username, password):
        """ Change the password of a user of the RoboEarth Cloud Engine
=======
    def _change_password(self, username, new_password, control_mode):
        """ Add a user to the RoboEarth Cloud Engine

        @param username:         Username of the user to be added
        @type username:         str

        @param new_password:        New Password
        @type  new_password:        str
        
        @param control_mode:        pass old password in user mode / if using in admin mode pass as True
        @type  control_mode:        str/bool
>>>>>>> 282cfe7f

            @param username:     Username of the user to be added
            @type  username:     str
    
            @param password:     Password of the user to be added
            @type  passowrd:     str
    
            @return:             Results to True if succeeded  .
            @rtype:              boolean
        """
<<<<<<< HEAD
        # TODO: Old and new password necessary
        #       except for admin changing another user's password
        self._root._checker.passwd(username, password)
=======
        self._root._checker.passwd(username, new_password, control_mode)
>>>>>>> 282cfe7f
    
    def _list_user_robots(self, user):
        """ Retrieve a list of all the robots owned by the user.
        
            @param user:         User logged into the cloud engine.
            @type  user:         rce.master.user.User
            
            @return:             List of Robot uuids.
            @rtype:              list(str)
        """
        return user._robots.keys()
    
    def _list_user_containers(self, user):
        """ Retrieve a list of all the containers owned by the user.
        
            @param user:         User logged into the cloud engine.
            @type  user:         rce.master.user.User
            
            @return:             List of Container tags.
            @rtype:              list(str)
        """
        return user._containers.keys()
        
    def _list_user_connections(self, user):
        """ Retrieve a list of all the connections made by the user.
        
            @param user:         User logged into the cloud engine.
            @type  user:         rce.master.user.User
            
            @return:             List of hashed connection keys to
                                 rce.master.network.Connection
            @rtype:              list(str)
        """
        return user._connections.keys()
    
#    def _retrieve_robot_byUUID(self, user, robotID): # TODO: Method is never used
#        """Gets a Robot given the key and user
#        
#            @param user:         User logged into the cloud engine.
#            @type  user:         rce.master.user.User
#            
#            @param robotID:      Unique ID of robot.
#            @type  robotID:      str
#            
#            @return:             Robot object
#            @rtype:              rce.master.user.Robot
#        """
#        return user._robots.get(robotID)
    
    def _retrieve_container_byTag(self, user, tag):
        """Gets a container given the tag
        
            @param user:         User logged into the cloud engine.
            @type  user:         rce.master.user.User
            
            @param tag:          Tag of the container.
            @type  tag:          str
            
            @return:             Container object
            @rtype:              rce.master.user.Container
        """
        return user._containers.get(tag)
    
#    def _retrieve_connection_byHash(self, user, hash_key): # TODO: Method is never used
#        """Gets a connection given the hash key.
#        
#            @param user:         User logged into the cloud engine.
#            @type  user:         rce.master.user.User
#            
#            @param hash_key:     hash_key assosicated to the connection object
#                                 to be fetched
#            @type  hash_key:     str
#            
#            @return:             Container object
#            @rtype:              rce.master.user.Container
#        
#        """
#        return user._connection.get(hash_key)

    # TODO : Please read
    # The above functions expose a bunch of basic objects form the cloud engine,
    # the rest of these methods use the exposed objects in convenient wrappers,
    # feel free to edit and modify these as required alternatively one could
    #use the above to generate the required behavior.

    def generate_user_graph(self, user):
        """Generates a multidict representation of the users connect graph
        across the cloud engine. Useful for visualizing and debugging a users
        activities and connections.
        """
        #build the physical container graph
        def get_container_tree(tag):
            container = self._retrieve_container_byTag(user, tag)
            nodes = container._nodes.keys()
            parameters = container._parameters.keys()
            interfaces = container._interfaces.keys()
            return {tag:{'nodes':nodes, 'parameters':parameters,
                         'interfaces':interfaces}}

        machines = defaultdict(list)
        for tag, container in user._containers.iteritems():
            machines[container._machine.IP].append(get_container_tree(tag))

        #build the robots graph
        robots = {}
        for uuid, robot in user._robots.iteritems():
            robots[uuid] =  robot._interfaces.keys()

        # build the connections map
        connections = InterfaceConnection2way()
        for connection in user._connections.itervalues():
            connections[connection._connectionA._interface._uid] = \
                connection._connectionB._interface._uid

        return {'userID':user._userID, 'network':machines,
                'robots':robots, 'connections': connections}<|MERGE_RESOLUTION|>--- conflicted
+++ resolved
@@ -167,28 +167,19 @@
         """
         self.console._remove_user(username)
 
-<<<<<<< HEAD
-    def perspective_update_user(self, username, password):
-        """ Remote call to edit user information.
-
-            @param username:    The username
-            @type  username:    string
-            
-            @param password:    The password
-            @type  password:    string
-=======
     def perspective_update_user(self, username, new_password, control_mode):
         """ Remote call to change user credentials.
 
-            @param username:            username
-            @type  username:            str
-                    
-            @param new_password:        New Password
-            @type  new_password:        str
-            
-            @param control_mode:        pass old password in user mode / if using in admin mode pass as True
-            @type  control_mode:        str/bool
->>>>>>> 282cfe7f
+            @param username:        username
+            @type  username:        str
+            
+            @param new_password:    new password
+            @type  new_password:    str
+            
+            @param control_mode:    in user mode:  old password
+                                    in admin mode: True
+            @type  control_mode:    in user mode:  str
+                                    in admin mode: bool
         """
         self.console._change_password(username, new_password, control_mode)
     
@@ -360,20 +351,12 @@
             @return:           List of containers.
             @rtype:            List(rce.master.container.Container)
         """
-<<<<<<< HEAD
-#        machine = [machine for machine in self._list_machines()
-#                   if machineIP == machine.IP]
-        machine = [machine for machine in self._root._balancer._machines
-                   if machineIP == machine.IP]
-        if machine:
-            return machine[0]._containers
-        else:
-=======
         try:
-            return (machine for machine in self._root._balancer._machines 
-                   if machineIP == machine.IP).next()._containers
+#            return (machine for machine in self._list_machines()
+#                    if machineIP == machine.IP).next()._containers
+            return (machine for machine in self._root._balancer._machines
+                    if machineIP == machine.IP).next()._containers
         except StopIteration:
->>>>>>> 282cfe7f
             raise InternalError('No such machine')
 
     def _list_machine_stats(self, machineIP):
@@ -389,18 +372,12 @@
             @return:           List of containers.
             @rtype:            List(rce.master.container.Container)
         """
-<<<<<<< HEAD
-        machine = [machine for machine in self._root._balancer._machines
-                   if machineIP == machine.IP]
-        if machine:
-=======
         try:
-            machine = (machine for machine in self._root._balancer._machines 
+#            machine = (machine for machine in self._list_machines()
+#                       if machineIP == machine.IP).next()
+            machine = (machine for machine in self._root._balancer._machines
                        if machineIP == machine.IP).next()
->>>>>>> 282cfe7f
-            stat_info = {'active': machine[0].active,
-                         'capacity' : machine[0].capacity}
-            return stat_info
+            return {'active':machine.active, 'capacity':machine.capacity}
         except StopIteration:
             raise InternalError('No such machine')
     
@@ -456,39 +433,24 @@
         """
         self._root._checker.removeUser(username)
 
-<<<<<<< HEAD
-    def _change_password(self, username, password):
+    def _change_password(self, username, new_password, control_mode):
         """ Change the password of a user of the RoboEarth Cloud Engine
-=======
-    def _change_password(self, username, new_password, control_mode):
-        """ Add a user to the RoboEarth Cloud Engine
-
-        @param username:         Username of the user to be added
-        @type username:         str
-
-        @param new_password:        New Password
-        @type  new_password:        str
-        
-        @param control_mode:        pass old password in user mode / if using in admin mode pass as True
-        @type  control_mode:        str/bool
->>>>>>> 282cfe7f
-
-            @param username:     Username of the user to be added
-            @type  username:     str
-    
-            @param password:     Password of the user to be added
-            @type  passowrd:     str
-    
-            @return:             Results to True if succeeded  .
-            @rtype:              boolean
-        """
-<<<<<<< HEAD
-        # TODO: Old and new password necessary
-        #       except for admin changing another user's password
-        self._root._checker.passwd(username, password)
-=======
+
+            @param username:        Username of the user to be added
+            @type  username:        str
+            
+            @param new_password:    New Password
+            @type  new_password:    str
+            
+            @param control_mode:    in user mode:  old password
+                                    in admin mode: True
+            @type  control_mode:    in user mode:  str
+                                    in admin mode: bool
+    
+            @return:                 Results to True if succeeded
+            @rtype:                  boolean
+        """
         self._root._checker.passwd(username, new_password, control_mode)
->>>>>>> 282cfe7f
     
     def _list_user_robots(self, user):
         """ Retrieve a list of all the robots owned by the user.
