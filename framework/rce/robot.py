--- conflicted
+++ resolved
@@ -490,11 +490,7 @@
         assert robot not in self._robots
         self._robots.add(robot)
         
-<<<<<<< HEAD
         # Add the robot also to the death list
-=======
-        # Adds the robot also to the death list
->>>>>>> 09cb01f6
         assert robot not in self._deathCandidates
         deathCall = self._reactor.callLater(self.RECONNECT_TIMEOUT,
                                             self._killRobot, robot)
@@ -504,11 +500,7 @@
         assert robot in self._robots
         self._robots.remove(robot)
         
-<<<<<<< HEAD
         # Remove the robot also from the death list
-=======
-        # Removes the robot also from the death list
->>>>>>> 09cb01f6
         deathCall = self._deathCandidates.pop(robot, None)
         
         if deathCall:
@@ -539,11 +531,7 @@
     
     def connectionEstablished(self, robot):
         """ Method is used by the Robot to signal to the client that he has
-<<<<<<< HEAD
             a connection again and should be removed from the list of marked
-=======
-            a connection again and should be remove from the list of marked
->>>>>>> 09cb01f6
             robots.
             
             @param robot:       Robot which should be removed from death list.
